"""Defines the templaters."""

import os.path
import logging
from typing import Optional
from contextlib import contextmanager
import shutil

from dataclasses import dataclass
from cached_property import cached_property
from functools import partial

<<<<<<< HEAD
import oyaml as yaml

from ..errors import SQLTemplaterError
=======
from sqlfluff.core.errors import SQLTemplaterError
>>>>>>> 9f3bcdc9

from sqlfluff.core.templaters.base import register_templater, TemplatedFile
from sqlfluff.core.templaters.jinja import JinjaTemplater

# Instantiate the templater logger
templater_logger = logging.getLogger("sqlfluff.templater")


@dataclass
class DbtConfigArgs:
    """Arguments to load dbt runtime config."""

    project_dir: Optional[str] = None
    profiles_dir: Optional[str] = None
    profile: Optional[str] = None


@register_templater
class DbtTemplater(JinjaTemplater):
    """A templater using dbt."""

    name = "dbt"

    def __init__(self, **kwargs):
        self.sqlfluff_config = None
        super().__init__(**kwargs)

    @cached_property
    def dbt_version(self):
        """Gets the dbt version."""
        from dbt.version import get_installed_version

        self.dbt_version = get_installed_version().to_version_string()
        return self.dbt_version

    @cached_property
    def dbt_config(self):
        """Loads the dbt config."""
        from dbt.config.runtime import RuntimeConfig as DbtRuntimeConfig
        from dbt.adapters.factory import register_adapter

        self.dbt_config = DbtRuntimeConfig.from_args(
            DbtConfigArgs(
                project_dir=self._get_project_dir(),
                profiles_dir=self._get_profiles_dir(),
                profile=self._get_profile(),
            )
        )
        register_adapter(self.dbt_config)
        return self.dbt_config

    @cached_property
    def dbt_compiler(self):
        """Loads the dbt compiler."""
        from dbt.compilation import Compiler as DbtCompiler

        self.dbt_compiler = DbtCompiler(self.dbt_config)
        return self.dbt_compiler

    @cached_property
    def dbt_manifest(self):
        """Loads the dbt manifest."""
        # Identity function used for macro hooks
        def identity(x):
            return x

        # Set dbt not to run tracking. We don't load
        # a dull project and so some tracking routines
        # may fail.
        from dbt.tracking import do_not_track

        do_not_track()

        if "0.17" in self.dbt_version:
            from dbt.parser.manifest import (
                load_internal_manifest as load_macro_manifest,
                load_manifest,
            )
        else:
            from dbt.parser.manifest import (
                load_macro_manifest,
                load_manifest,
            )

            load_macro_manifest = partial(load_macro_manifest, macro_hook=identity)

        dbt_macros_manifest = load_macro_manifest(self.dbt_config)
        self.dbt_manifest = load_manifest(
            self.dbt_config, dbt_macros_manifest, macro_hook=identity
        )
        return self.dbt_manifest

    @cached_property
    def dbt_selector_method(self):
        """Loads the dbt selector method."""
        if "0.17" in self.dbt_version:
            from dbt.graph.selector import PathSelector

            self.dbt_selector_method = PathSelector(self.dbt_manifest)
        else:
            from dbt.graph.selector_methods import (
                MethodManager as DbtSelectorMethodManager,
                MethodName as DbtMethodName,
            )

            selector_methods_manager = DbtSelectorMethodManager(
                self.dbt_manifest, previous_state=None
            )
            self.dbt_selector_method = selector_methods_manager.get_method(
                DbtMethodName.Path, method_arguments=[]
            )

        return self.dbt_selector_method

    def _get_profiles_dir(self):
        """Get the dbt profiles directory from the configuration.

        The default is `~/.dbt` in 0.17 but we use the
        PROFILES_DIR variable from the dbt library to
        support a change of default in the future, as well
        as to support the same overwriting mechanism as
        dbt (currently an environment variable).
        """
        from dbt.config.profile import PROFILES_DIR

        return os.path.expanduser(
            self.sqlfluff_config.get_section(
                (self.templater_selector, self.name, "profiles_dir")
            )
            or PROFILES_DIR
        )

    def _get_project_dir(self):
        """Get the dbt project directory from the configuration.

        Defaults to the working directory.
        """
        return os.path.expanduser(
            self.sqlfluff_config.get_section(
                (self.templater_selector, self.name, "project_dir")
            )
            or os.getcwd()
        )

    def _get_profile(self):
        """Get a dbt profile name from the configuration."""
        return self.sqlfluff_config.get_section(
            (self.templater_selector, self.name, "profile")
        )

    @staticmethod
    def _check_dbt_installed():
        try:
            import dbt  # noqa: F401
        except ModuleNotFoundError as e:
            raise ModuleNotFoundError(
                "Module dbt was not found while trying to use dbt templating, "
                "please install dbt dependencies through `pip install sqlfluff[dbt]`"
            ) from e

    def process(self, *, fname, in_str=None, config=None):
        """Compile a dbt model and return the compiled SQL.

        Args:
            fname (:obj:`str`): Path to dbt model(s)
            in_str (:obj:`str`, optional): This is ignored for dbt
            config (:obj:`FluffConfig`, optional): A specific config to use for this
                templating operation. Only necessary for some templaters.
        """
        self._check_dbt_installed()
        from dbt.exceptions import (
            CompilationException as DbtCompilationException,
            FailedToConnectException as DbtFailedToConnectException,
        )

        try:
            return self._unsafe_process(fname, in_str, config)
        except DbtCompilationException as e:
            return None, [
                SQLTemplaterError(
                    f"dbt compilation error on file '{e.node.original_file_path}', {e.msg}"
                )
            ]
        except DbtFailedToConnectException as e:
            return None, [
                SQLTemplaterError(
                    "dbt tried to connect to the database and failed: "
                    "you could use 'execute' https://docs.getdbt.com/reference/dbt-jinja-functions/execute/ "
                    f"to skip the database calls. Error: {e.msg}"
                )
            ]
        # If a SQLFluff error is raised, just pass it through
        except SQLTemplaterError as e:
            return None, [e]

    @contextmanager
    def _tests_as_models(self):
        """To prevent dbt tests from being wrapped in a CTE, we make them into models before moving them back."""
        try:
            with open("dbt_project.yml", "r") as f:
                initial_dbt_project_yml_raw = f.read()
                initial_dbt_project_yml = yaml.load(initial_dbt_project_yml_raw)
            tests_paths = initial_dbt_project_yml.get("test-paths")

            if not tests_paths:
                return
            else:
                for path in tests_paths:
                    destination = os.path.join(
                        "models", "sqlfluff_temp_tests", os.path.basename(path)
                    )
                    shutil.copytree(os.path.basename(path), destination)
                modified_dbt_project_yml = initial_dbt_project_yml.copy()
                del modified_dbt_project_yml["test-paths"]
                with open("dbt_project.yml", "w") as f:
                    f.write(yaml.dump(modified_dbt_project_yml))
                # Yield the paths of the original tests along with where we've put them for fname patching
                yield (tests_paths, os.path.join("models", "sqlfluff_temp_tests"))
        finally:
            with open("dbt_project.yml", "w") as f:
                f.write(initial_dbt_project_yml_raw)
                shutil.rmtree(os.path.join("models", "sqlfluff_temp_tests"))

    @staticmethod
    def patch_fname(fname, paths):
        """If the file is a test then we need to patch the filepath to due to the _tests_as_models path manipulation."""
        relative_fname = os.path.relpath(fname, os.getcwd())
        for tests_path in paths[0]:
            if relative_fname.startswith(tests_path):
                return os.path.join(os.getcwd(), paths[1], relative_fname)
        return fname

    def _unsafe_process(self, fname, in_str=None, config=None):
        if not config:
            raise ValueError(
                "For the dbt templater, the `process()` method requires a config object."
            )
        if not fname:
            raise ValueError(
                "For the dbt templater, the `process()` method requires a file name"
            )
        elif fname == "stdin":
            raise ValueError(
                "The dbt templater does not support stdin input, provide a path instead"
            )
        self.sqlfluff_config = config

        with self._tests_as_models() as paths:
            patched_fname = self.patch_fname(fname, paths)
            selected = self.dbt_selector_method.search(
                included_nodes=self.dbt_manifest.nodes,
                # Selector needs to be a relative path
                selector=os.path.relpath(patched_fname, start=os.getcwd()),
            )
            results = [self.dbt_manifest.expect(uid) for uid in selected]

            if not results:
                raise RuntimeError(
                    "File %s was not found in dbt project" % patched_fname
                )

            node = self.dbt_compiler.compile_node(
                node=results[0],
                manifest=self.dbt_manifest,
            )

        if not node.compiled_sql:
            raise SQLTemplaterError(
                "dbt templater compilation failed silently, check your configuration "
                "by running `dbt compile` directly."
            )

        raw_sliced, sliced_file = self.slice_file(node.raw_sql, node.compiled_sql)
        return (
            TemplatedFile(
                source_str=node.raw_sql,
                templated_str=node.compiled_sql,
                fname=fname,
                sliced_file=sliced_file,
                raw_sliced=raw_sliced,
            ),
            # No violations returned in this way.
            [],
        )
<|MERGE_RESOLUTION|>--- conflicted
+++ resolved
@@ -1,303 +1,299 @@
-"""Defines the templaters."""
-
-import os.path
-import logging
-from typing import Optional
-from contextlib import contextmanager
-import shutil
-
-from dataclasses import dataclass
-from cached_property import cached_property
-from functools import partial
-
-<<<<<<< HEAD
-import oyaml as yaml
-
-from ..errors import SQLTemplaterError
-=======
-from sqlfluff.core.errors import SQLTemplaterError
->>>>>>> 9f3bcdc9
-
-from sqlfluff.core.templaters.base import register_templater, TemplatedFile
-from sqlfluff.core.templaters.jinja import JinjaTemplater
-
-# Instantiate the templater logger
-templater_logger = logging.getLogger("sqlfluff.templater")
-
-
-@dataclass
-class DbtConfigArgs:
-    """Arguments to load dbt runtime config."""
-
-    project_dir: Optional[str] = None
-    profiles_dir: Optional[str] = None
-    profile: Optional[str] = None
-
-
-@register_templater
-class DbtTemplater(JinjaTemplater):
-    """A templater using dbt."""
-
-    name = "dbt"
-
-    def __init__(self, **kwargs):
-        self.sqlfluff_config = None
-        super().__init__(**kwargs)
-
-    @cached_property
-    def dbt_version(self):
-        """Gets the dbt version."""
-        from dbt.version import get_installed_version
-
-        self.dbt_version = get_installed_version().to_version_string()
-        return self.dbt_version
-
-    @cached_property
-    def dbt_config(self):
-        """Loads the dbt config."""
-        from dbt.config.runtime import RuntimeConfig as DbtRuntimeConfig
-        from dbt.adapters.factory import register_adapter
-
-        self.dbt_config = DbtRuntimeConfig.from_args(
-            DbtConfigArgs(
-                project_dir=self._get_project_dir(),
-                profiles_dir=self._get_profiles_dir(),
-                profile=self._get_profile(),
-            )
-        )
-        register_adapter(self.dbt_config)
-        return self.dbt_config
-
-    @cached_property
-    def dbt_compiler(self):
-        """Loads the dbt compiler."""
-        from dbt.compilation import Compiler as DbtCompiler
-
-        self.dbt_compiler = DbtCompiler(self.dbt_config)
-        return self.dbt_compiler
-
-    @cached_property
-    def dbt_manifest(self):
-        """Loads the dbt manifest."""
-        # Identity function used for macro hooks
-        def identity(x):
-            return x
-
-        # Set dbt not to run tracking. We don't load
-        # a dull project and so some tracking routines
-        # may fail.
-        from dbt.tracking import do_not_track
-
-        do_not_track()
-
-        if "0.17" in self.dbt_version:
-            from dbt.parser.manifest import (
-                load_internal_manifest as load_macro_manifest,
-                load_manifest,
-            )
-        else:
-            from dbt.parser.manifest import (
-                load_macro_manifest,
-                load_manifest,
-            )
-
-            load_macro_manifest = partial(load_macro_manifest, macro_hook=identity)
-
-        dbt_macros_manifest = load_macro_manifest(self.dbt_config)
-        self.dbt_manifest = load_manifest(
-            self.dbt_config, dbt_macros_manifest, macro_hook=identity
-        )
-        return self.dbt_manifest
-
-    @cached_property
-    def dbt_selector_method(self):
-        """Loads the dbt selector method."""
-        if "0.17" in self.dbt_version:
-            from dbt.graph.selector import PathSelector
-
-            self.dbt_selector_method = PathSelector(self.dbt_manifest)
-        else:
-            from dbt.graph.selector_methods import (
-                MethodManager as DbtSelectorMethodManager,
-                MethodName as DbtMethodName,
-            )
-
-            selector_methods_manager = DbtSelectorMethodManager(
-                self.dbt_manifest, previous_state=None
-            )
-            self.dbt_selector_method = selector_methods_manager.get_method(
-                DbtMethodName.Path, method_arguments=[]
-            )
-
-        return self.dbt_selector_method
-
-    def _get_profiles_dir(self):
-        """Get the dbt profiles directory from the configuration.
-
-        The default is `~/.dbt` in 0.17 but we use the
-        PROFILES_DIR variable from the dbt library to
-        support a change of default in the future, as well
-        as to support the same overwriting mechanism as
-        dbt (currently an environment variable).
-        """
-        from dbt.config.profile import PROFILES_DIR
-
-        return os.path.expanduser(
-            self.sqlfluff_config.get_section(
-                (self.templater_selector, self.name, "profiles_dir")
-            )
-            or PROFILES_DIR
-        )
-
-    def _get_project_dir(self):
-        """Get the dbt project directory from the configuration.
-
-        Defaults to the working directory.
-        """
-        return os.path.expanduser(
-            self.sqlfluff_config.get_section(
-                (self.templater_selector, self.name, "project_dir")
-            )
-            or os.getcwd()
-        )
-
-    def _get_profile(self):
-        """Get a dbt profile name from the configuration."""
-        return self.sqlfluff_config.get_section(
-            (self.templater_selector, self.name, "profile")
-        )
-
-    @staticmethod
-    def _check_dbt_installed():
-        try:
-            import dbt  # noqa: F401
-        except ModuleNotFoundError as e:
-            raise ModuleNotFoundError(
-                "Module dbt was not found while trying to use dbt templating, "
-                "please install dbt dependencies through `pip install sqlfluff[dbt]`"
-            ) from e
-
-    def process(self, *, fname, in_str=None, config=None):
-        """Compile a dbt model and return the compiled SQL.
-
-        Args:
-            fname (:obj:`str`): Path to dbt model(s)
-            in_str (:obj:`str`, optional): This is ignored for dbt
-            config (:obj:`FluffConfig`, optional): A specific config to use for this
-                templating operation. Only necessary for some templaters.
-        """
-        self._check_dbt_installed()
-        from dbt.exceptions import (
-            CompilationException as DbtCompilationException,
-            FailedToConnectException as DbtFailedToConnectException,
-        )
-
-        try:
-            return self._unsafe_process(fname, in_str, config)
-        except DbtCompilationException as e:
-            return None, [
-                SQLTemplaterError(
-                    f"dbt compilation error on file '{e.node.original_file_path}', {e.msg}"
-                )
-            ]
-        except DbtFailedToConnectException as e:
-            return None, [
-                SQLTemplaterError(
-                    "dbt tried to connect to the database and failed: "
-                    "you could use 'execute' https://docs.getdbt.com/reference/dbt-jinja-functions/execute/ "
-                    f"to skip the database calls. Error: {e.msg}"
-                )
-            ]
-        # If a SQLFluff error is raised, just pass it through
-        except SQLTemplaterError as e:
-            return None, [e]
-
-    @contextmanager
-    def _tests_as_models(self):
-        """To prevent dbt tests from being wrapped in a CTE, we make them into models before moving them back."""
-        try:
-            with open("dbt_project.yml", "r") as f:
-                initial_dbt_project_yml_raw = f.read()
-                initial_dbt_project_yml = yaml.load(initial_dbt_project_yml_raw)
-            tests_paths = initial_dbt_project_yml.get("test-paths")
-
-            if not tests_paths:
-                return
-            else:
-                for path in tests_paths:
-                    destination = os.path.join(
-                        "models", "sqlfluff_temp_tests", os.path.basename(path)
-                    )
-                    shutil.copytree(os.path.basename(path), destination)
-                modified_dbt_project_yml = initial_dbt_project_yml.copy()
-                del modified_dbt_project_yml["test-paths"]
-                with open("dbt_project.yml", "w") as f:
-                    f.write(yaml.dump(modified_dbt_project_yml))
-                # Yield the paths of the original tests along with where we've put them for fname patching
-                yield (tests_paths, os.path.join("models", "sqlfluff_temp_tests"))
-        finally:
-            with open("dbt_project.yml", "w") as f:
-                f.write(initial_dbt_project_yml_raw)
-                shutil.rmtree(os.path.join("models", "sqlfluff_temp_tests"))
-
-    @staticmethod
-    def patch_fname(fname, paths):
-        """If the file is a test then we need to patch the filepath to due to the _tests_as_models path manipulation."""
-        relative_fname = os.path.relpath(fname, os.getcwd())
-        for tests_path in paths[0]:
-            if relative_fname.startswith(tests_path):
-                return os.path.join(os.getcwd(), paths[1], relative_fname)
-        return fname
-
-    def _unsafe_process(self, fname, in_str=None, config=None):
-        if not config:
-            raise ValueError(
-                "For the dbt templater, the `process()` method requires a config object."
-            )
-        if not fname:
-            raise ValueError(
-                "For the dbt templater, the `process()` method requires a file name"
-            )
-        elif fname == "stdin":
-            raise ValueError(
-                "The dbt templater does not support stdin input, provide a path instead"
-            )
-        self.sqlfluff_config = config
-
-        with self._tests_as_models() as paths:
-            patched_fname = self.patch_fname(fname, paths)
-            selected = self.dbt_selector_method.search(
-                included_nodes=self.dbt_manifest.nodes,
-                # Selector needs to be a relative path
-                selector=os.path.relpath(patched_fname, start=os.getcwd()),
-            )
-            results = [self.dbt_manifest.expect(uid) for uid in selected]
-
-            if not results:
-                raise RuntimeError(
-                    "File %s was not found in dbt project" % patched_fname
-                )
-
-            node = self.dbt_compiler.compile_node(
-                node=results[0],
-                manifest=self.dbt_manifest,
-            )
-
-        if not node.compiled_sql:
-            raise SQLTemplaterError(
-                "dbt templater compilation failed silently, check your configuration "
-                "by running `dbt compile` directly."
-            )
-
-        raw_sliced, sliced_file = self.slice_file(node.raw_sql, node.compiled_sql)
-        return (
-            TemplatedFile(
-                source_str=node.raw_sql,
-                templated_str=node.compiled_sql,
-                fname=fname,
-                sliced_file=sliced_file,
-                raw_sliced=raw_sliced,
-            ),
-            # No violations returned in this way.
-            [],
-        )
+"""Defines the templaters."""
+
+import os.path
+import logging
+from typing import Optional
+from contextlib import contextmanager
+import shutil
+
+from dataclasses import dataclass
+from cached_property import cached_property
+from functools import partial
+
+import oyaml as yaml
+
+from sqlfluff.core.errors import SQLTemplaterError
+
+from sqlfluff.core.templaters.base import register_templater, TemplatedFile
+from sqlfluff.core.templaters.jinja import JinjaTemplater
+
+# Instantiate the templater logger
+templater_logger = logging.getLogger("sqlfluff.templater")
+
+
+@dataclass
+class DbtConfigArgs:
+    """Arguments to load dbt runtime config."""
+
+    project_dir: Optional[str] = None
+    profiles_dir: Optional[str] = None
+    profile: Optional[str] = None
+
+
+@register_templater
+class DbtTemplater(JinjaTemplater):
+    """A templater using dbt."""
+
+    name = "dbt"
+
+    def __init__(self, **kwargs):
+        self.sqlfluff_config = None
+        super().__init__(**kwargs)
+
+    @cached_property
+    def dbt_version(self):
+        """Gets the dbt version."""
+        from dbt.version import get_installed_version
+
+        self.dbt_version = get_installed_version().to_version_string()
+        return self.dbt_version
+
+    @cached_property
+    def dbt_config(self):
+        """Loads the dbt config."""
+        from dbt.config.runtime import RuntimeConfig as DbtRuntimeConfig
+        from dbt.adapters.factory import register_adapter
+
+        self.dbt_config = DbtRuntimeConfig.from_args(
+            DbtConfigArgs(
+                project_dir=self._get_project_dir(),
+                profiles_dir=self._get_profiles_dir(),
+                profile=self._get_profile(),
+            )
+        )
+        register_adapter(self.dbt_config)
+        return self.dbt_config
+
+    @cached_property
+    def dbt_compiler(self):
+        """Loads the dbt compiler."""
+        from dbt.compilation import Compiler as DbtCompiler
+
+        self.dbt_compiler = DbtCompiler(self.dbt_config)
+        return self.dbt_compiler
+
+    @cached_property
+    def dbt_manifest(self):
+        """Loads the dbt manifest."""
+        # Identity function used for macro hooks
+        def identity(x):
+            return x
+
+        # Set dbt not to run tracking. We don't load
+        # a dull project and so some tracking routines
+        # may fail.
+        from dbt.tracking import do_not_track
+
+        do_not_track()
+
+        if "0.17" in self.dbt_version:
+            from dbt.parser.manifest import (
+                load_internal_manifest as load_macro_manifest,
+                load_manifest,
+            )
+        else:
+            from dbt.parser.manifest import (
+                load_macro_manifest,
+                load_manifest,
+            )
+
+            load_macro_manifest = partial(load_macro_manifest, macro_hook=identity)
+
+        dbt_macros_manifest = load_macro_manifest(self.dbt_config)
+        self.dbt_manifest = load_manifest(
+            self.dbt_config, dbt_macros_manifest, macro_hook=identity
+        )
+        return self.dbt_manifest
+
+    @cached_property
+    def dbt_selector_method(self):
+        """Loads the dbt selector method."""
+        if "0.17" in self.dbt_version:
+            from dbt.graph.selector import PathSelector
+
+            self.dbt_selector_method = PathSelector(self.dbt_manifest)
+        else:
+            from dbt.graph.selector_methods import (
+                MethodManager as DbtSelectorMethodManager,
+                MethodName as DbtMethodName,
+            )
+
+            selector_methods_manager = DbtSelectorMethodManager(
+                self.dbt_manifest, previous_state=None
+            )
+            self.dbt_selector_method = selector_methods_manager.get_method(
+                DbtMethodName.Path, method_arguments=[]
+            )
+
+        return self.dbt_selector_method
+
+    def _get_profiles_dir(self):
+        """Get the dbt profiles directory from the configuration.
+
+        The default is `~/.dbt` in 0.17 but we use the
+        PROFILES_DIR variable from the dbt library to
+        support a change of default in the future, as well
+        as to support the same overwriting mechanism as
+        dbt (currently an environment variable).
+        """
+        from dbt.config.profile import PROFILES_DIR
+
+        return os.path.expanduser(
+            self.sqlfluff_config.get_section(
+                (self.templater_selector, self.name, "profiles_dir")
+            )
+            or PROFILES_DIR
+        )
+
+    def _get_project_dir(self):
+        """Get the dbt project directory from the configuration.
+
+        Defaults to the working directory.
+        """
+        return os.path.expanduser(
+            self.sqlfluff_config.get_section(
+                (self.templater_selector, self.name, "project_dir")
+            )
+            or os.getcwd()
+        )
+
+    def _get_profile(self):
+        """Get a dbt profile name from the configuration."""
+        return self.sqlfluff_config.get_section(
+            (self.templater_selector, self.name, "profile")
+        )
+
+    @staticmethod
+    def _check_dbt_installed():
+        try:
+            import dbt  # noqa: F401
+        except ModuleNotFoundError as e:
+            raise ModuleNotFoundError(
+                "Module dbt was not found while trying to use dbt templating, "
+                "please install dbt dependencies through `pip install sqlfluff[dbt]`"
+            ) from e
+
+    def process(self, *, fname, in_str=None, config=None):
+        """Compile a dbt model and return the compiled SQL.
+
+        Args:
+            fname (:obj:`str`): Path to dbt model(s)
+            in_str (:obj:`str`, optional): This is ignored for dbt
+            config (:obj:`FluffConfig`, optional): A specific config to use for this
+                templating operation. Only necessary for some templaters.
+        """
+        self._check_dbt_installed()
+        from dbt.exceptions import (
+            CompilationException as DbtCompilationException,
+            FailedToConnectException as DbtFailedToConnectException,
+        )
+
+        try:
+            return self._unsafe_process(fname, in_str, config)
+        except DbtCompilationException as e:
+            return None, [
+                SQLTemplaterError(
+                    f"dbt compilation error on file '{e.node.original_file_path}', {e.msg}"
+                )
+            ]
+        except DbtFailedToConnectException as e:
+            return None, [
+                SQLTemplaterError(
+                    "dbt tried to connect to the database and failed: "
+                    "you could use 'execute' https://docs.getdbt.com/reference/dbt-jinja-functions/execute/ "
+                    f"to skip the database calls. Error: {e.msg}"
+                )
+            ]
+        # If a SQLFluff error is raised, just pass it through
+        except SQLTemplaterError as e:
+            return None, [e]
+
+    @contextmanager
+    def _tests_as_models(self):
+        """To prevent dbt tests from being wrapped in a CTE, we make them into models before moving them back."""
+        try:
+            with open("dbt_project.yml", "r") as f:
+                initial_dbt_project_yml_raw = f.read()
+                initial_dbt_project_yml = yaml.load(initial_dbt_project_yml_raw)
+            tests_paths = initial_dbt_project_yml.get("test-paths")
+
+            if not tests_paths:
+                return
+            else:
+                for path in tests_paths:
+                    destination = os.path.join(
+                        "models", "sqlfluff_temp_tests", os.path.basename(path)
+                    )
+                    shutil.copytree(os.path.basename(path), destination)
+                modified_dbt_project_yml = initial_dbt_project_yml.copy()
+                del modified_dbt_project_yml["test-paths"]
+                with open("dbt_project.yml", "w") as f:
+                    f.write(yaml.dump(modified_dbt_project_yml))
+                # Yield the paths of the original tests along with where we've put them for fname patching
+                yield (tests_paths, os.path.join("models", "sqlfluff_temp_tests"))
+        finally:
+            with open("dbt_project.yml", "w") as f:
+                f.write(initial_dbt_project_yml_raw)
+                shutil.rmtree(os.path.join("models", "sqlfluff_temp_tests"))
+
+    @staticmethod
+    def patch_fname(fname, paths):
+        """If the file is a test then we need to patch the filepath to due to the _tests_as_models path manipulation."""
+        relative_fname = os.path.relpath(fname, os.getcwd())
+        for tests_path in paths[0]:
+            if relative_fname.startswith(tests_path):
+                return os.path.join(os.getcwd(), paths[1], relative_fname)
+        return fname
+
+    def _unsafe_process(self, fname, in_str=None, config=None):
+        if not config:
+            raise ValueError(
+                "For the dbt templater, the `process()` method requires a config object."
+            )
+        if not fname:
+            raise ValueError(
+                "For the dbt templater, the `process()` method requires a file name"
+            )
+        elif fname == "stdin":
+            raise ValueError(
+                "The dbt templater does not support stdin input, provide a path instead"
+            )
+        self.sqlfluff_config = config
+
+        with self._tests_as_models() as paths:
+            patched_fname = self.patch_fname(fname, paths)
+            selected = self.dbt_selector_method.search(
+                included_nodes=self.dbt_manifest.nodes,
+                # Selector needs to be a relative path
+                selector=os.path.relpath(patched_fname, start=os.getcwd()),
+            )
+            results = [self.dbt_manifest.expect(uid) for uid in selected]
+
+            if not results:
+                raise RuntimeError(
+                    "File %s was not found in dbt project" % patched_fname
+                )
+
+            node = self.dbt_compiler.compile_node(
+                node=results[0],
+                manifest=self.dbt_manifest,
+            )
+
+        if not node.compiled_sql:
+            raise SQLTemplaterError(
+                "dbt templater compilation failed silently, check your configuration "
+                "by running `dbt compile` directly."
+            )
+
+        raw_sliced, sliced_file = self.slice_file(node.raw_sql, node.compiled_sql)
+        return (
+            TemplatedFile(
+                source_str=node.raw_sql,
+                templated_str=node.compiled_sql,
+                fname=fname,
+                sliced_file=sliced_file,
+                raw_sliced=raw_sliced,
+            ),
+            # No violations returned in this way.
+            [],
+        )