"""Standard SQL Linting Rules."""

import itertools

from .base import BaseCrawler, LintFix, LintResult, RuleSet


std_rule_set = RuleSet(name='standard')


@std_rule_set.register
class Rule_L001(BaseCrawler):
    """Unneccessary trailing whitespace."""

    def _eval(self, segment, raw_stack, **kwargs):
        """Unneccessary trailing whitespace.

        Look for newline segments, and then evaluate what
        it was preceeded by.
        """
        # We only trigger on newlines
        if segment.type == 'newline' and len(raw_stack) > 0 and raw_stack[-1].type == 'whitespace':
            # If we find a newline, which is preceeded by whitespace, then bad
            deletions = []
            idx = -1
            while True:
                if raw_stack[idx].type == 'whitespace':
                    deletions.append(raw_stack[idx])
                    idx -= 1
                else:
                    break
            return LintResult(
                anchor=deletions[-1],
                fixes=[LintFix('delete', d) for d in deletions]
            )
        return LintResult()


@std_rule_set.register
class Rule_L002(BaseCrawler):
    """Mixed Tabs and Spaces in single whitespace.

    This rule will fail if a single section of whitespace
    contains both tabs and spaces.

    Args:
        tab_space_size (:obj:`int`): The number of spaces to consider
            equal to one tab. Used in the fixing step of this rule.
            Defaults to 4.

    """

    def __init__(self, tab_space_size=4, **kwargs):
        """Initialise, extracting the tab size from the config.

        We need to know the tab size for reconstruction.
        """
        self.tab_space_size = tab_space_size
        super(Rule_L002, self).__init__(**kwargs)

    def _eval(self, segment, raw_stack, **kwargs):
        """Mixed Tabs and Spaces in single whitespace.

        Only trigger from whitespace segments if they contain
        multiple kinds of whitespace.
        """
        def construct_response():
            """Make this generic so we can call it from a few places."""
            return LintResult(
                anchor=segment,
                fixes=[
                    LintFix(
                        'edit', segment,
                        segment.edit(segment.raw.replace('\t', ' ' * self.tab_space_size)))
                ]
            )

        if segment.type == 'whitespace':
            if ' ' in segment.raw and '\t' in segment.raw:
                if len(raw_stack) == 0 or raw_stack[-1].type == 'newline':
                    # We've got a single whitespace at the beginning of a line.
                    # It's got a mix of spaces and tabs. Replace each tab with
                    # a multiple of spaces
                    return construct_response()
                elif raw_stack[-1].type == 'whitespace':
                    # It's preceeded by more whitespace!
                    # We shouldn't worry about correcting those
                    # segments, because those will be caught themselves, but we
                    # do want to collect them together.
                    buff = list(raw_stack)
                    while True:
                        # pop something off the end
                        seg = buff.pop()
                        if seg.type == 'whitespace':
                            if len(buff) == 0:
                                # Found start of file
                                return construct_response()
                            else:
                                continue
                        elif seg.type == 'newline':
                            # we're at the start of a line
                            return construct_response()
                        else:
                            # We're not at the start of a line
                            break


@std_rule_set.register
class Rule_L003(BaseCrawler):
    """Indentation not consistent with previous lines.

    Args:
        tab_space_size (:obj:`int`): The number of spaces to consider
            equal to one tab. Used in the fixing step of this rule.
            Defaults to 4.
        indent_unit (:obj:`str`): Whether to use tabs or spaces to
            add new indents. Defaults to `space`.

    Note:
        This rule used to be _"Indentation length is not a multiple
        of `tab_space_size`"_, but was changed to be much smarter.

    """

    _works_on_unparsable = False

    def __init__(self, tab_space_size=4, indent_unit='space', **kwargs):
        """Initialise, extracting the tab size from the config."""
        self.tab_space_size = tab_space_size
        self.indent_unit = indent_unit
        super(Rule_L003, self).__init__(**kwargs)

    def _make_indent(self, num=1, tab_space_size=None, indent_unit=None):
        if (indent_unit or self.indent_unit) == 'tab':
            base_unit = '\t'
        elif (indent_unit or self.indent_unit) == 'space':
            base_unit = ' ' * (tab_space_size or self.tab_space_size)
        else:
            raise ValueError("Unexpected value for `indent_unit`: {0!r}".format(
                indent_unit or self.indent_unit))
        return base_unit * num

    def _indent_size(self, segments):
        indent_size = 0
        for elem in segments:
            raw = elem.raw
            # convert to spaces for convenience (and hanging indents)
            raw = raw.replace('\t', ' ' * self.tab_space_size)
            indent_size += len(raw)
        return indent_size

    def _process_raw_stack(self, raw_stack):
        """Take the raw stack, split into lines and evaluate some stats."""
        indent_balance = 0
        line_no = 1
        in_indent = True
        indent_buffer = []
        line_buffer = []
        result_buffer = {}
        indent_size = 0
        line_indent_stack = []
        this_indent_balance = 0
        clean_indent = False
        hanger_pos = None

        for elem in raw_stack:
            line_buffer.append(elem)
            if elem.type == 'newline':
                result_buffer[line_no] = {
                    'line_no': line_no,
                    # Using slicing to copy line_buffer here to be py2 compliant
                    'line_buffer': line_buffer[:],
                    'indent_buffer': indent_buffer,
                    'indent_size': indent_size,
                    # Indent balance is the indent at the start of the first content
                    'indent_balance': this_indent_balance,
                    'hanging_indent': hanger_pos if line_indent_stack else None,
                    # Clean indent is true if the line *ends* win an indent
                    # or has an indent in the initial whitespace.
                    'clean_indent': clean_indent
                }
                line_no += 1
                indent_buffer = []
                line_buffer = []
                indent_size = 0
                in_indent = True
                line_indent_stack = []
                hanger_pos = None
                # Assume an unclean indent, but if the last line
                # ended with an indent then we might be ok.
                clean_indent = False
                # Was there an indent after the last code element of the previous line?
                for search_elem in reversed(result_buffer[line_no - 1]['line_buffer']):
                    if not search_elem.is_code and not search_elem.is_meta:
                        continue
                    elif search_elem.is_meta and search_elem.indent_val > 0:
                        clean_indent = True
                    break
            elif in_indent:
                if elem.type == 'whitespace':
                    indent_buffer.append(elem)
                elif elem.is_meta and elem.indent_val != 0:
                    indent_balance += elem.indent_val
                    if elem.indent_val > 0:
                        # a "clean" indent is one where it contains
                        # an increase in indentation? Can't quite
                        # remember the logic here. Let's go with that.
                        clean_indent = True
                else:
                    in_indent = False
                    this_indent_balance = indent_balance
                    indent_size = self._indent_size(indent_buffer)
            elif elem.is_meta and elem.indent_val != 0:
                indent_balance += elem.indent_val
                if elem.indent_val > 0:
                    # Keep track of the indent at the last ... indent
                    line_indent_stack.append(
                        self._indent_size(line_buffer)
                    )
                    hanger_pos = None
                else:
                    # this is a dedent, we could still have a hanging indent,
                    # but only if there's enough on the stack
                    if line_indent_stack:
                        line_indent_stack.pop()
            elif elem.is_code:
                if hanger_pos is None:
                    hanger_pos = self._indent_size(line_buffer[:-1])

        # If we get to the end, and still have a buffer, add it on
        if line_buffer:
            result_buffer[line_no] = {
                'line_no': line_no,
                'line_buffer': line_buffer,
                'indent_buffer': indent_buffer,
                'indent_size': indent_size,
                'indent_balance': indent_balance,
                'hanging_indent': line_indent_stack.pop() if line_indent_stack else None,
                'clean_indent': clean_indent
            }
        return result_buffer

    def _coerce_indent_to(self, desired_indent, current_indent_buffer, current_anchor):
        """Generate fixes to make an indent a certain size."""
        # If there shouldn't be an indent at all, just delete.
        if len(desired_indent) == 0:
            fixes = [
                LintFix('delete', elem) for elem in current_indent_buffer
            ]
        # If we don't have any indent and we should, then add a single
        elif len(''.join(elem.raw for elem in current_indent_buffer)) == 0:
            fixes = [LintFix(
                'create', current_anchor,
                self.make_whitespace(
                    raw=desired_indent,
                    pos_marker=current_anchor.pos_marker)
            )]
        # Otherwise edit the first element to be the right size and delete the rest
        else:
            # Edit the first element of this line's indent.
            fixes = [LintFix(
                'edit', current_indent_buffer[0],
                self.make_whitespace(
                    raw=desired_indent,
                    pos_marker=current_indent_buffer[0].pos_marker)
            )]
            # Remove the others.
            for seg in current_indent_buffer[1:]:
                fixes.append(LintFix('delete', seg))
        return fixes

    def _eval(self, segment, raw_stack, memory, **kwargs):
        """Indentation not consistent with previous lines.

        To set the default tab size, set the `tab_space_size` value
        in the appropriate configuration.

        We compare each line (first non-whitespace element of the
        line), with the indentation of previous lines. The presence
        (or lack) of indent or dedent meta-characters indicate whether
        the indent is appropriate.

        - Any line is assessed by the indent level at the first non
          whitespace element.
        - Any increase in indentation may be _up to_ the number of
          indent characters.
        - Any line must be in line with the previous line which had
          the same indent balance at it's start.
        - Apart from "whole" indents, a "hanging" indent is possible
          if the line starts in line with either the indent of the
          previous line or if it starts at the same indent as the *last*
          indent meta segment in the previous line.

        """
        # Memory keeps track of what we just saw
        if not memory:
            memory = {
                # in_indent keeps track of whether we're in an indent right now
                'in_indent': True,
                # problem_lines keeps track of lines with problems so that we
                # don't compare to them.
                'problem_lines': [],
                # hanging_lines keeps track of hanging lines so that we don't
                # compare to them when assessing indent.
                'hanging_lines': []
            }

        if segment.type == 'newline':
            memory['in_indent'] = True
            # We're not going to flag on empty lines so we can safely proceed
            return LintResult(memory=memory)
        elif memory['in_indent']:
            if segment.type == 'whitespace':
                # it's whitespace, carry on
                return LintResult(memory=memory)
            elif segment.segments or segment.is_meta:
                # it's not a raw segment. Carry on.
                return LintResult(memory=memory)
            else:
                memory['in_indent'] = False
                # we're found a non-whitespace element. This is our trigger,
                # which we'll handle after this if-statement
        else:
            # Not in indent and not a newline, don't trigger here.
            return LintResult(memory=memory)

        res = self._process_raw_stack(raw_stack + (segment,))
        this_line_no = max(res.keys())
        this_line = res.pop(this_line_no)

        # Is it a hanging indent?
        if len(res) > 0:
            last_line_hanger_indent = res[this_line_no - 1]['hanging_indent']
            # Let's just deal with hanging indents here.
            if (
                # NB: Hangers are only allowed if there was content after the last
                # indent on the previous line. Otherwise it's just an indent.
                this_line['indent_size'] == last_line_hanger_indent
                # Or they're if the indent balance is the same and the indent is the
                # same AND the previous line was a hanger
                or (
                    this_line['indent_size'] == res[this_line_no - 1]['indent_size']
                    and this_line['indent_balance'] == res[this_line_no - 1]['indent_balance']
                    and this_line_no - 1 in memory['hanging_lines']
                )
            ) and (
                # There MUST also be a non-zero indent. Otherwise we're just on the baseline.
                this_line['indent_size'] > 0
            ):
                # This is a HANGER
                memory['hanging_lines'].append(this_line_no)
                return LintResult(memory=memory)
        # Is this an indented first line?
        else:
            if this_line['indent_size'] > 0:
                return LintResult(
                    anchor=segment,
                    memory=memory,
                    description="First line has unexpected indent",
                    fixes=[LintFix('delete', elem) for elem in this_line['indent_buffer']]
                )

        # Assuming it's not a hanger, let's compare it to the other previous
        # lines. We do it in reverse so that closer lines are more relevant.
        for k in sorted(res.keys(), reverse=True):

            # Is this a problem line?
            if k in memory['problem_lines'] + memory['hanging_lines']:
                # Skip it if it is
                continue

            # Is this an empty line?
            if not any(elem.is_code for elem in res[k]['line_buffer']):
                # Skip if it is
                continue

            # Is the indent balance the same?
            indent_diff = this_line['indent_balance'] - res[k]['indent_balance']
            if indent_diff == 0:
                if this_line['indent_size'] != res[k]['indent_size']:
                    # Indents don't match even though balance is the same...
                    memory['problem_lines'].append(this_line_no)

                    # Work out desired indent
                    if res[k]['indent_size'] == 0:
                        desired_indent = ''
                    elif this_line['indent_size'] == 0:
                        desired_indent = self._make_indent()
                    else:
                        # The previous indent.
                        desired_indent = ''.join(elem.raw for elem in res[k]['indent_buffer'])

                    # Make fixes
                    fixes = self._coerce_indent_to(
                        desired_indent=desired_indent,
                        current_indent_buffer=this_line['indent_buffer'],
                        current_anchor=segment)

                    return LintResult(
                        anchor=segment,
                        memory=memory,
                        description="Indentation not consistent with line #{0}".format(k),
                        # See above for logic
                        fixes=fixes
                    )
                else:
                    # Indents match. And this is a line that it's ok to
                    # compare with, we're fine.
                    return LintResult(memory=memory)

            # Are we at a deeper indent?
            elif indent_diff > 0:
                # NB: We shouldn't need to deal with hanging indents
                # here, they should already have been dealt with before.

                # Check to see if we've got a whole number of multiples. If
                # we do then record the number for later, otherwise raise
                # an error. We do the comparison here so we have a reference
                # point to do the repairs. We need a sensible previous line
                # to base the repairs off.
                if this_line['indent_size'] % self.tab_space_size != 0:
                    memory['problem_lines'].append(this_line_no)

                    # If we have a clean indent, we can just add steps in line
                    # with the difference in the indent buffers. simples.
                    # We can also do this if we've skipped a line. I think?
                    if this_line['clean_indent'] or this_line_no - k > 1:
                        desired_indent = (
                            ''.join(elem.raw for elem in res[k]['indent_buffer'])
                            + (self._make_indent() * indent_diff))
                    # If we have the option of a hanging indent then use it.
                    elif res[k]['hanging_indent']:
                        desired_indent = ' ' * res[k]['hanging_indent']
                    else:
                        raise RuntimeError("Unexpected case, please report bug, inluding the query you are linting!")

                    # Make fixes
                    fixes = self._coerce_indent_to(
                        desired_indent=desired_indent,
                        current_indent_buffer=this_line['indent_buffer'],
                        current_anchor=segment)

                    return LintResult(
                        anchor=segment,
                        memory=memory,
                        description=(
                            "Indentation not hanging or "
                            "a multiple of {0} spaces").format(self.tab_space_size),
                        fixes=fixes
                    )
                else:
                    # We'll need this value later.
                    this_indent_num = this_line['indent_size'] // self.tab_space_size

                # We know that the indent balance is higher, what actually is
                # the difference in indent counts? It should be a whole number
                # if we're still here.
                comp_indent_num = res[k]['indent_size'] // self.tab_space_size

                # The indent number should be at least 1, and can be UP TO
                # and including the difference in the indent balance.
                if comp_indent_num == this_indent_num:
                    # We have two lines indented the same, but with a different starting
                    # indent balance. This is either a problem OR a sign that one of the
                    # opening indents wasn't used. We account for the latter and then
                    # have a violation if that wasn't the case.

                    # Does the comparison line have enough unused indent to get us back
                    # to where we need to be? NB: This should only be applied if this is
                    # a CLOSING bracket.

                    # First work out if we have some closing brackets, and if so, how many.
                    b_idx = 0
                    b_num = 0
                    while True:
                        if len(this_line['line_buffer'][b_idx:]) == 0:
                            break

                        elem = this_line['line_buffer'][b_idx]
                        if not elem.is_code:
                            b_idx += 1
                            continue
                        else:
                            if elem.type in ['end_bracket', 'end_square_bracket']:
                                b_idx += 1
                                b_num += 1
                                continue
                            break

                    if b_num >= indent_diff:
                        # It does. This line is fine.
                        return LintResult(memory=memory)

                    # It doesn't. That means we *should* have an indent when compared to
                    # this line and we DON'T.
                    memory['problem_lines'].append(this_line_no)
                    return LintResult(
                        anchor=segment,
                        memory=memory,
                        description="Indent expected and not found compared to line #{0}".format(k),
                        # Add in an extra bit of whitespace for the indent
                        fixes=[LintFix(
                            'create', segment,
                            self.make_whitespace(
                                raw=self._make_indent(),
                                pos_marker=segment.pos_marker)
                        )]
                    )
                elif this_indent_num < comp_indent_num:
                    memory['problem_lines'].append(this_line_no)
                    return LintResult(
                        anchor=segment,
                        memory=memory,
                        description="Line under-indented compared to line #{0}".format(k),
                        fixes=[LintFix(
                            'create', segment,
                            self.make_whitespace(
                                # Make the minimum indent for it to be ok.
                                raw=self._make_indent(num=comp_indent_num - this_indent_num),
                                pos_marker=segment.pos_marker)
                        )]
                    )
                elif this_indent_num > comp_indent_num + indent_diff:
                    # Calculate the lowest ok indent:
                    desired_indent = self._make_indent(num=comp_indent_num - this_indent_num)

                    # Make fixes
                    fixes = self._coerce_indent_to(
                        desired_indent=desired_indent,
                        current_indent_buffer=this_line['indent_buffer'],
                        current_anchor=segment)

                    memory['problem_lines'].append(this_line_no)
                    return LintResult(
                        anchor=segment,
                        memory=memory,
                        description="Line over-indented compared to line #{0}".format(k),
                        fixes=fixes
                    )

                # This was a valid comparison, so if it doesn't flag then
                # we can assume that we're ok.
                return LintResult(memory=memory)

            # NB: At shallower indents, we don't check, we just check the
            # previous lines with the same balance. Deeper indents can check
            # themselves.

        # If we get to here, then we're all good for now.
        return LintResult(memory=memory)


@std_rule_set.register
class Rule_L004(BaseCrawler):
    """Mixed Tab and Space indentation found in file."""

    def _eval(self, segment, raw_stack, memory, **kwargs):
        """Mixed Tab and Space indentation found in file.

        We use the `memory` feature here to keep track of
        what we've seen in the past.

        """
        indents_seen = memory.get('indents_seen', set())
        if segment.type == 'whitespace':
            if len(raw_stack) == 0 or raw_stack[-1].type == 'newline':
                indents_here = set(segment.raw)
                indents_union = indents_here | indents_seen
                memory['indents_seen'] = indents_union
                if len(indents_union) > 1:
                    # We are seeing an indent we haven't seen before and we've seen others before
                    return LintResult(anchor=segment, memory=memory)
                else:
                    return LintResult(memory=memory)
        return LintResult(memory=memory)


@std_rule_set.register
class Rule_L005(BaseCrawler):
    """Commas should not have whitespace directly before them.

    Unless it's an indent.We deal with trailing/leading commas
    in a different rule.
    """

    def _eval(self, segment, raw_stack, **kwargs):
        """Commas should not have whitespace directly before them.

        We need at least one segment behind us for this to work.

        """
        if len(raw_stack) >= 1:
            cm1 = raw_stack[-1]
            if segment.type == 'comma' and cm1.type == 'whitespace' and cm1.pos_marker.line_pos > 1:
                anchor = cm1
                return LintResult(anchor=anchor, fixes=[LintFix('delete', cm1)])
        # Otherwise fine
        return None


@std_rule_set.register
class Rule_L006(BaseCrawler):
    """Operators should be surrounded by a single whitespace."""

    def _eval(self, segment, memory, parent_stack, **kwargs):
        """Operators should be surrounded by a single whitespace.

        We use the memory to keep track of whitespace up to now, and
        whether the last code segment was an operator or not.

        """
        def _handle_previous_segments(segments_since_code, anchor, this_segment, fixes):
            """Handle the list of previous segments and return the new anchor and fixes.

            NB: This function mutates `fixes`.
            """
            if len(segments_since_code) == 0:
                # No whitespace, anchor is the segment AFTER where the whitespace
                # should be.
                anchor = this_segment
                fixes.append(
                    LintFix(
                        'create', this_segment,
                        self.make_whitespace(raw=' ', pos_marker=this_segment.pos_marker))
                )
            elif len(segments_since_code) > 1:
                # TODO: This is a case we should deal with, but there are probably
                # some cases that SHOULDNT apply here (like comments and newlines)
                # so let's deal with them later
                anchor = None
            else:
                # We know it's just one thing.
                gap_seg = segments_since_code[-1]
                if gap_seg.raw != ' ':
                    # It's not just a single space
                    anchor = gap_seg
                    fixes.append(
                        LintFix(
                            'edit', gap_seg,
                            self.make_whitespace(raw=' ', pos_marker=gap_seg.pos_marker))
                    )
                else:
                    # We have just the right amount of whitespace!
                    # Unset our signal.
                    anchor = None
            return anchor, fixes

        # anchor is our signal as to whether there's a problem
        anchor = None
        fixes = []
        description = None

        # The parent stack tells us whether we're in an expression or not.
        if parent_stack and parent_stack[-1].type == 'expression':
            if segment.is_code:
                # This is code, what kind?
                if segment.type in ['binary_operator', 'comparison_operator']:
                    # It's an operator, we can evaluate whitespace before it.
                    anchor, fixes = _handle_previous_segments(
                        memory['since_code'], anchor=segment, this_segment=segment,
                        fixes=fixes)
                    if anchor:
                        description = "Operators should be preceded by a space."
                else:
                    # It's not an operator, we can evaluate what happened after an
                    # operator if that's the last code we saw.
                    if memory['last_code'] and memory['last_code'].type in ['binary_operator', 'comparison_operator']:
                        # Evaluate whitespace AFTER the operator
                        anchor, fixes = _handle_previous_segments(
                            memory['since_code'], anchor=memory['last_code'],
                            this_segment=segment, fixes=fixes)
                        if anchor:
                            description = "Operators should be followed by a space."
                    else:
                        # This isn't an operator, and the thing before it wasn't
                        # either. I don't think that's an issue for now.
                        pass
                # Prepare memory for later
                memory['last_code'] = segment
                memory['since_code'] = []
            else:
                # This isn't a code segment...
                # Prepare memory for later
                memory['since_code'].append(segment)
        else:
            # Reset the memory if we're not in an expression
            memory = {'last_code': None, 'since_code': []}

        # Anchor is our signal as to whether there's a problem
        if anchor:
            return LintResult(anchor=anchor, memory=memory, fixes=fixes, description=description)
        else:
            return LintResult(memory=memory)


@std_rule_set.register
class Rule_L007(BaseCrawler):
    """Operators near newlines should be after, not before the newline."""

    def _eval(self, segment, memory, parent_stack, **kwargs):
        """Operators near newlines should be after, not before the newline.

        We use the memory to keep track of whitespace up to now, and
        whether the last code segment was an operator or not.
        Anchor is our signal as to whether there's a problem.

        We only trigger if we have an operator FOLLOWED BY a newline
        before the next meaningful code segment.

        """
        anchor = None

        # The parent stack tells us whether we're in an expression or not.
        if parent_stack and parent_stack[-1].type == 'expression':
            if segment.is_code:
                # This is code, what kind?
                if segment.type in ['binary_operator', 'comparison_operator']:
                    # We only trigger if the last was an operator, not if this is.
                    pass
                elif memory['last_code'] and memory['last_code'].type in ['binary_operator', 'comparison_operator']:
                    # It's not an operator, but the last code was. Now check to see
                    # there is a newline between us and the last operator.
                    for s in memory['since_code']:
                        if s.name == 'newline':
                            anchor = memory['last_code']
                            # TODO: Work out a nice fix for this.
                # Prepare memory for later
                memory['last_code'] = segment
                memory['since_code'] = []
            else:
                # This isn't a code segment...
                # Prepare memory for later
                memory['since_code'].append(segment)
        else:
            # Reset the memory if we're not in an expression
            memory = {'last_code': None, 'since_code': []}

        # Anchor is our signal as to whether there's a problem
        if anchor:
            return LintResult(anchor=anchor, memory=memory)
        else:
            return LintResult(memory=memory)


@std_rule_set.register
class Rule_L008(BaseCrawler):
    """Commas should be followed by a single whitespace unless followed by a comment."""

    def _eval(self, segment, raw_stack, **kwargs):
        """Commas should be followed by a single whitespace unless followed by a comment.

        This is a slightly odd one, because we'll almost always evaluate from a point a few places
        after the problem site. NB: We need at least two segments behind us for this to work.
        """
        if len(raw_stack) < 2:
            return None

        cm1 = raw_stack[-1]
        cm2 = raw_stack[-2]
        if cm2.name == 'comma':
            # comma followed by something that isn't whitespace?
            if cm1.name not in ['whitespace', 'newline']:
                ins = self.make_whitespace(raw=' ', pos_marker=cm1.pos_marker)
                return LintResult(anchor=cm1, fixes=[LintFix('create', cm1, ins)])
            # comma followed by too much whitespace?
            if (cm1.raw != ' ' and cm1.name != 'newline') and not segment.is_comment:
                repl = cm1.__class__(
                    raw=' ',
                    pos_marker=cm1.pos_marker
                )
                return LintResult(anchor=cm1, fixes=[LintFix('edit', cm1, repl)])
        # Otherwise we're fine
        return None


@std_rule_set.register
class Rule_L009(BaseCrawler):
    """Files must end with a trailing newline."""

    def _eval(self, segment, siblings_post, parent_stack, **kwargs):
        """Files must end with a trailing newline.

        We only care about the segment and the siblings which come after it
        for this rule, we discard the others into the kwargs argument.

        """
        if len(self.filter_meta(siblings_post)) > 0:
            # This can only fail on the last segment
            return None
        elif len(segment.segments) > 0:
            # This can only fail on the last base segment
            return None
        elif segment.name == 'newline':
            # If this is the last segment, and it's a newline then we're good
            return None
        elif segment.is_meta:
            # We can't fail on a meta segment
            return None
        else:
            # so this looks like the end of the file, but we
            # need to check that each parent segment is also the last
            file_len = len(parent_stack[0].raw)
            pos = segment.pos_marker.char_pos
            # Does the length of the file, equal the length of the segment plus it's position
            if file_len != pos + len(segment.raw):
                return None

        ins = self.make_newline(pos_marker=segment.pos_marker.advance_by(segment.raw))
        # We're going to make an edit because otherwise we would never get a match!
        return LintResult(anchor=segment, fixes=[LintFix('edit', segment, [segment, ins])])


@std_rule_set.register
class Rule_L010(BaseCrawler):
    """Inconsistent capitalisation of keywords.

    Args:
        capitalisation_policy (:obj:`str`): The capitalisation policy to
            enforce. One of `consistent`, `upper`, `lower`, `capitalise`.

    """

    # Binary operators behave like keywords too.
    _target_elems = (('type', 'keyword'), ('type', 'binary_operator'))

    def __init__(self, capitalisation_policy='consistent', **kwargs):
        """Initialise, extracting the capitalisation mode from the config."""
        capitalisation_options = ('consistent', 'upper', 'lower', 'capitalise')
        if capitalisation_policy not in capitalisation_options:
            raise ValueError(
                ("Unexpected capitalisation_policy for rule {1}: {0!r}\nShould "
                 "be one of: {2!r}").format(capitalisation_policy, self.__class__.__name__,
                                            capitalisation_options))
        self.capitalisation_policy = capitalisation_policy
        super(Rule_L010, self).__init__(**kwargs)

    def _eval(self, segment, memory, **kwargs):
        """Inconsistent capitalisation of keywords.

        We use the `memory` feature here to keep track of
        what we've seen in the past.

        """
        cases_seen = memory.get('cases_seen', set())

        if (
            ('type', segment.type) in self._target_elems
            or ('name', segment.name) in self._target_elems
        ):
            raw = segment.raw
            uc = raw.upper()
            lc = raw.lower()
            cap = raw.capitalize()
            seen_case = None
            if uc == lc:
                # Caseless
                pass
            elif raw == uc:
                seen_case = "upper"
            elif raw == lc:
                seen_case = "lower"
            elif raw == cap:
                # NB: American spelling :(
                seen_case = "capitalize"
            else:
                seen_case = "inconsistent"

            # NOTE: We'll only add to cases_seen if we DONT
            # also raise an error, so that we can focus in.

            def make_replacement(seg, policy):
                """Make a replacement segment, based on seen capitalisation."""
                if policy == "lower":
                    new_raw = seg.raw.lower()
                elif policy == "upper":
                    new_raw = seg.raw.upper()
                elif policy == "capitalize":
                    new_raw = seg.raw.capitalize()
                elif policy == "consistent":
                    # The only case we DONT allow here is "inconsistent",
                    # because it doesn't actually help us.
                    filtered_cases_seen = [c for c in cases_seen if c != "inconsistent"]
                    if filtered_cases_seen:
                        # Get an element from what we've already seen.
                        return make_replacement(
                            seg,
                            list(filtered_cases_seen)[0]
                        )
                    else:
                        # If we haven't seen anything yet, then let's default
                        # to upper
                        return make_replacement(seg, "upper")
                else:
                    raise ValueError("Unexpected capitalisation policy: {0!r}".format(policy))
                # Make a new class and return it.
                return seg.__class__(
                    raw=new_raw, pos_marker=seg.pos_marker
                )

            if not seen_case:
                # Skip this if we haven't seen anything good.
                # No need to update memory
                return LintResult(memory=memory)
            elif (
                # Are we required to be consistent? (and this is inconsistent?)
                (
                    self.capitalisation_policy == "consistent" and (
                        # Either because we've seen multiple
                        (cases_seen and seen_case not in cases_seen)
                        # Or just because this one is inconsistent internally
                        or seen_case == "inconsistent")
                )
                # Are we just required to be specfic?
                # Policy is either upper, lower or capitalize
                or (self.capitalisation_policy != "consistent" and seen_case != self.capitalisation_policy)
            ):
                return LintResult(
                    anchor=segment,
                    fixes=[
                        LintFix('edit', segment, make_replacement(
                            segment, self.capitalisation_policy))
                    ],
                    memory=memory)
            else:
                # Update memory and carry on
                cases_seen.add(seen_case)
                memory['cases_seen'] = cases_seen
                return LintResult(memory=memory)

        # If it's not a keyword just carry on
        return LintResult(memory=memory)


@std_rule_set.register
class Rule_L011(BaseCrawler):
    """Implicit aliasing of table not allowed. Use explicit `AS` clause."""

    _target_elems = ('table_expression',)

    def _eval(self, segment, parent_stack, raw_stack, **kwargs):
        """Implicit aliasing of table/column not allowed. Use explicit `AS` clause.

        We look for the alias segment, and then evaluate it's parent and whether
        it contains an AS keyword. This is the _eval function for both L011 and L012.

        The use of `raw_stack` is just for working out how much whitespace to add.

        """
        if segment.type == 'alias_expression':
            if parent_stack[-1].type in self._target_elems:
                if not any(e.name.lower() == 'as' for e in segment.segments):
                    insert_buff = []
                    insert_str = ''
                    init_pos = segment.segments[0].pos_marker

                    # Add intial whitespace if we need to...
                    if raw_stack[-1].name not in ['whitespace', 'newline']:
                        insert_buff.append(self.make_whitespace(raw=' ', pos_marker=init_pos))
                        insert_str += ' '

                    # Add an AS (Uppercase for now, but could be corrected later)
                    insert_buff.append(self.make_keyword(raw='AS', pos_marker=init_pos.advance_by(insert_str)))
                    insert_str += 'AS'

                    # Add a trailing whitespace if we need to
                    if segment.segments[0].name not in ['whitespace', 'newline']:
                        insert_buff.append(self.make_whitespace(raw=' ', pos_marker=init_pos.advance_by(insert_str)))
                        insert_str += ' '

                    return LintResult(
                        anchor=segment,
                        fixes=[
                            LintFix(
                                'create', segment.segments[0],
                                insert_buff
                            )
                        ]
                    )
        return None


@std_rule_set.register
class Rule_L012(Rule_L011):
    """Implicit aliasing of column not allowed. Use explicit `AS` clause.

    NB: This rule inherits it's functionality from obj:`Rule_L011` but is
    seperate so that they can be enabled and disabled seperately.

    """

    _target_elems = ('select_target_element',)


@std_rule_set.register
class Rule_L013(BaseCrawler):
    """Column expression without alias. Use explicit `AS` clause.

    Args:
        allow_scalar (:obj:`bool`): If `True` then this rule will
            not fail if there is only one element in the select
            clause e.g. `SELECT 1 + 2 FROM blah`. It will still
            fail if there are multiple columns. (Default `True`)

    """

    def __init__(self, allow_scalar=True, **kwargs):
        """Initialise, extracting the allow_scalar mode from the config."""
        self.allow_scalar = allow_scalar
        super(Rule_L013, self).__init__(**kwargs)

    def _eval(self, segment, parent_stack, **kwargs):
        """Column expression without alias. Use explicit `AS` clause.

        We look for the select_target_element segment, and then evaluate
        whether it has an alias segment or not and whether the expression
        is complicated enough. `parent_stack` is to assess how many other
        elements there are.

        """
        if segment.type == 'select_target_element':
            if not any(e.type == 'alias_expression' for e in segment.segments):
                types = {e.type for e in segment.segments}
                unallowed_types = types - {'whitespace', 'newline', 'object_reference'}
                if len(unallowed_types) > 0:
                    # No fixes, because we don't know what the alias should be,
                    # the user should document it themselves.
                    if self.allow_scalar:
                        # Check *how many* elements there are in the select
                        # statement. If this is the only one, then we won't
                        # report an error.
                        num_elements = sum(e.type == 'select_target_element' for e in parent_stack[-1].segments)
                        if num_elements > 1:
                            return LintResult(anchor=segment)
                        else:
                            return None
                    else:
                        # Just erro if we don't care.
                        return LintResult(anchor=segment)
        return None


@std_rule_set.register
class Rule_L014(Rule_L010):
    """Inconsistent capitalisation of unquoted identifiers.

    The functionality for this rule is inherited from :obj:`Rule_L010`.

    Args:
        capitalisation_policy (:obj:`str`): The capitalisation policy to
            enforce. One of 'consistent', 'upper', 'lower', 'capitalise'.

    """

    _target_elems = (('name', 'naked_identifier'),)


@std_rule_set.register
class Rule_L015(BaseCrawler):
    """DISTINCT used with parentheses."""

    def _eval(self, segment, raw_stack, **kwargs):
        """Uneccessary trailing whitespace.

        Look for DISTINCT keyword immediately followed by open parenthesis.
        """
        # We only trigger on start_bracket (open parenthesis)
        if segment.name == 'start_bracket':
            filt_raw_stack = self.filter_meta(raw_stack)
            if len(filt_raw_stack) > 0 and filt_raw_stack[-1].name == 'DISTINCT':
                # If we find DISTINCT followed by open_bracket, then bad.
                return LintResult(anchor=segment)
        return LintResult()


@std_rule_set.register
class Rule_L016(Rule_L003):
    """Line is too long.

    Args:
        max_line_length (:obj:`int`): The maximum length of a line
            to allow without raising a violation.
        tab_space_size (:obj:`int`): The number of spaces to consider
            equal to one tab. Used in the fixing step of this rule.
            Defaults to 4.
        indent_unit (:obj:`str`): Whether to use tabs or spaces to
            add new indents. Defaults to `space`.

    """

    def __init__(self, max_line_length=80, tab_space_size=4, indent_unit='space', **kwargs):
        """Initialise, getting the max line length."""
        self.max_line_length = max_line_length
        # Call out tab_space_size and indent_unit to make it clear they're still options.
        super(Rule_L016, self).__init__(
            tab_space_size=tab_space_size, indent_unit=indent_unit,
            **kwargs)

    def _eval_line_for_breaks(self, segments):
        """Evaluate the line for break points.

        We split the line into a few particular sections:
        - The indent (all the whitespace up to this point)
        - Content (which doesn't have whitespace at the start or end)
        - Breakpoint (which contains Indent/Dedent and potential
          whitespace). NB: If multiple indent/dedent sections share
          a breakpoint, then they will occupy the SAME one, so that
          dealing with whitespace post-split is easier.
        - Pausepoint (which is a comma, potentially surrounded by
          whitespace). This is for potential list splitting.

        Once split, we'll use a seperate method to work out what
        combinations make most sense for reflow.
        """
        chunk_buff = []
        indent_section = None

        class Section:
            def __init__(self, segments, role, indent_balance, indent_impulse=0):
                self.segments = segments
                self.role = role
                self.indent_balance = indent_balance
                self.indent_impulse = indent_impulse

            def __repr__(self):
                return "<Section @ {pos}: {role} [{indent_balance}:{indent_impulse}]. {segments!r}>".format(
                    role=self.role, indent_balance=self.indent_balance,
                    indent_impulse=self.indent_impulse,
                    segments=''.join(elem.raw for elem in self.segments),
                    pos=self.segments[0].get_start_pos_marker())

            @property
            def raw(self):
                return ''.join(seg.raw for seg in self.segments)

            def first(self):
                # Return the first non meta segment
                return next(seg for seg in self.segments if not seg.is_meta)

            def others(self):
                gen = (seg for seg in self.segments if not seg.is_meta)
                next(gen)
                return tuple(gen)

            @staticmethod
            def find_segment_at(segments, pos):
                highest_pos = None
                for seg in segments:
                    if highest_pos is None or seg.pos_marker > highest_pos:
                        highest_pos = seg.pos_marker
                    if not seg.is_meta and seg.pos_marker == pos:
                        return seg
                # are we at the end of the file?
                if pos > highest_pos:
                    return None
                raise ValueError("Segment not found at position {0}".format(pos))

            def generate_fixes_to_coerce(self, segments, indent_section, crawler, indent):
                """Generate a list of fixes to create a break at this point.

                The `segments` argument is necessary to extract anchors
                from the existing segments.
                """
                fixes = []

                # Generate some sample indents:
                unit_indent = crawler._make_indent()
                indent_p1 = indent_section.raw + unit_indent
                if unit_indent in indent_section.raw:
                    indent_m1 = indent_section.raw.replace(unit_indent, '', 1)
                else:
                    indent_m1 = indent_section.raw

                if indent > 0:
                    new_indent = indent_p1
                elif indent < 0:
                    new_indent = indent_m1
                else:
                    new_indent = indent_section.raw

                create_anchor = self.find_segment_at(
                    segments, self.segments[-1].get_end_pos_marker())
                if create_anchor is None:
                    # If we're at the end of the file, there's no point
                    # creating anything.
                    return []

                if self.role == 'pausepoint':
                    # Assume that this means there isn't a breakpoint
                    # and that we'll break with the same indent as the
                    # existing line.

                    # NOTE: Deal with commas and binary operators differently here.
                    # Maybe only deal with commas to start with?
                    if any(seg.type == 'binary_operator' for seg in self.segments):
                        raise NotImplementedError("Don't know how to deal with binary operators here yet!!")

                    # Remove any existing whitespace
                    for elem in self.segments:
                        if not elem.is_meta and elem.type == 'whitespace':
                            fixes.append(
                                LintFix(
                                    'delete', elem
                                )
                            )

                    # Create a newline and a similar indent
                    fixes.append(
                        LintFix(
                            'create', create_anchor,
                            [
                                crawler.make_newline(create_anchor.pos_marker),
                                crawler.make_whitespace(new_indent, create_anchor.pos_marker)
                            ]
                        )
                    )
                    return fixes

                if self.role == 'breakpoint':
                    # Can we determine the required indent just from
                    # the info in this segment only?

                    # Remove anything which is already here
                    for elem in self.segments:
                        if not elem.is_meta:
                            fixes.append(
                                LintFix(
                                    'delete', elem
                                )
                            )
                    # Create a newline, create an indent of the relevant size
                    fixes.append(
                        LintFix(
                            'create', create_anchor,
                            [
                                crawler.make_newline(create_anchor.pos_marker),
                                crawler.make_whitespace(new_indent, create_anchor.pos_marker)
                            ]
                        )
                    )
                    return fixes
                raise ValueError("Unexpected break generated at {0}".format(self))

        segment_buff = ()
        whitespace_buff = ()
        indent_impulse = 0
        indent_balance = 0
        is_pause = False

        for seg in segments:
            if indent_section is None:
                if seg.type == 'whitespace' or seg.is_meta:
                    whitespace_buff += (seg,)
                else:
                    indent_section = Section(
                        segments=whitespace_buff,
                        role='indent',
                        indent_balance=indent_balance
                    )
                    whitespace_buff = ()
                    segment_buff = (seg,)
            else:
                if seg.type == 'whitespace' or seg.is_meta:
                    whitespace_buff += (seg,)
                    if seg.is_meta:
                        indent_impulse += seg.indent_val
                else:
                    # We got something other than whitespace or a meta.
                    # Have we passed an indent?
                    if indent_impulse != 0:
                        # Yes. Bank the section, perhaps also with a content
                        # section.
                        if segment_buff:
                            chunk_buff.append(
                                Section(
                                    segments=segment_buff,
                                    role='content',
                                    indent_balance=indent_balance
                                )
                            )
                            segment_buff = ()
                        # Deal with the whitespace
                        chunk_buff.append(
                            Section(
                                segments=whitespace_buff,
                                role='breakpoint',
                                indent_balance=indent_balance,
                                indent_impulse=indent_impulse
                            )
                        )
                        whitespace_buff = ()
                        indent_balance += indent_impulse
                        indent_impulse = 0

                    # Did we think we were in a pause?
                    # TODO: Renable binary operator breaks some time in future.
                    if is_pause:
                        if seg.name == 'comma':  # or seg.type == 'binary_operator'
                            # Having a double comma/operator should be impossible
                            # but let's deal with that case regardless.
                            segment_buff += whitespace_buff + (seg,)
                            whitespace_buff = ()
                        else:
                            # We need to end the comma/operator
                            # (taking any whitespace with it).
                            chunk_buff.append(
                                Section(
                                    segments=segment_buff + whitespace_buff,
                                    role='pausepoint',
                                    indent_balance=indent_balance
                                )
                            )
                            # Start the segment buffer off with this section.
                            whitespace_buff = ()
                            segment_buff = (seg,)
                            is_pause = False
                    else:
                        # We're not in a pause (or not in a pause yet)
                        if seg.name == 'comma':  # or seg.type == 'binary_operator'
                            if segment_buff:
                                # End the previous section, start a comma/operator.
                                # Any whitespace is added to the segment
                                # buff to go with the comma.
                                chunk_buff.append(
                                    Section(
                                        segments=segment_buff,
                                        role='content',
                                        indent_balance=indent_balance
                                    )
                                )
                                segment_buff = ()

                            # Having a double comma should be impossible
                            # but let's deal with that case regardless.
                            segment_buff += whitespace_buff + (seg,)
                            whitespace_buff = ()
                            is_pause = True
                        else:
                            # Not in a pause, it's not a comma, were in
                            # some content.
                            segment_buff += whitespace_buff + (seg,)
                            whitespace_buff = ()

        # We're at the end, do we have anything left?
        if is_pause:
            role = 'pausepoint'
        elif segment_buff:
            role = 'content'
        elif indent_impulse:
            role = 'breakpoint'
        else:
            raise ValueError("Is this possible?")

        chunk_buff.append(
            Section(
                segments=segment_buff + whitespace_buff,
                role=role,
                indent_balance=indent_balance
            )
        )

        self.logger.info("Sections:")
        for sec in chunk_buff:
            self.logger.info(sec)

        # How do we prioritise where to work?
        # First, do we ever go through a negative breakpoint?
        lowest_bal = min(sec.indent_balance for sec in chunk_buff)
        split_at = []  # split_at is probably going to be a list.
        fixes = []
        if lowest_bal < 0:
            for sec in chunk_buff:
                if sec.indent_balance == 0 and sec.indent_impulse < 0:
                    split_at = [(sec, -1)]
                    break
        # Assuming we never go negative, we'll either use a pause
        # point in the base indent balance, or we'll split out
        # a section or two using the lowest breakpoints.
        else:
            # Look for low level pauses. Additionally, ignore
            # them if they're a comma at the end of the line,
            # they're useless for splitting
            pauses = [
                sec for sec in chunk_buff
                if sec.role == 'pausepoint'
                and sec.indent_balance == 0
                # Not the last chunk
                and sec is not chunk_buff[-1]
            ]
            if any(pauses):
                split_at = [(pause, 0) for pause in pauses]
            else:
                # No pauses and no negatives. We should extract
                # a subsection using the breakpoints.

                # We'll definitely have an up. It's possible that the *down*
                # might not be on this line, so we have to allow for that case.
                upbreaks = [
                    sec for sec in chunk_buff if sec.role == 'breakpoint'
                    and sec.indent_balance == 0 and sec.indent_impulse > 0
                ]
                if not upbreaks:
                    # No upbreaks?!
                    # abort
                    return []
                # First up break
                split_at = [(upbreaks[0], 1)]
                downbreaks = [
                    sec for sec in chunk_buff if sec.role == 'breakpoint'
                    and sec.indent_balance + sec.indent_impulse == 0 and sec.indent_impulse < 0
                ]
                # First down break where we reach the base
                if downbreaks:
                    split_at.append((downbreaks[0], 0))
                # If no downbreaks then the corresponding downbreak isn't on this line.

        self.logger.info("Split at: %s", split_at)

        fixes = []
        for split, indent in split_at:
            fixes += split.generate_fixes_to_coerce(segments, indent_section, self, indent)

        self.logger.info("Fixes: %s", fixes)

        return fixes

    @staticmethod
    def _gen_line_so_far(raw_stack, initial_buff=None):
        """Work out from the raw stack what the elements on this line are.

        Returns:
            :obj:`list` of segments

        """
        working_buff = initial_buff or []
        idx = -1
        while True:
            if len(raw_stack) >= abs(idx):
                s = raw_stack[idx]
                if s.name == 'newline':
                    break
                else:
                    working_buff.insert(0, s)
                    idx -= 1
            else:
                break
        return working_buff

    def _eval(self, segment, raw_stack, **kwargs):
        """Line is too long.

        This only triggers on newline segments, evaluating the whole line.
        The detection is simple, the fixing is much trickier.

        """
        if segment.name == 'newline':
            # iterate to buffer the whole line up to this point
            this_line = self._gen_line_so_far(raw_stack, [])
        else:
            # Otherwise we're all good
            return None

        # Now we can work out the line length and deal with the content
        line_len = sum(len(s.raw) for s in this_line)
        if line_len > self.max_line_length:
            # Problem, we'll be reporting a violation. The
            # question is, can we fix it?

            # We'll need the indent, so let's get it for fixing.
            line_indent = []
            idx = 0
            for s in this_line:
                if s.name == 'whitespace':
                    line_indent.append(s)
                else:
                    break

            # Does the line end in an inline comment that we can move back?
            if this_line[-1].name == 'inline_comment':
                # Is this line JUST COMMENT (with optional predeeding whitespace) if
                # so, user will have to fix themselves.
                if len(this_line) == 1 or all(elem.name == 'whitespace' or elem.is_meta for elem in this_line[:-1]):
                    self.logger.info("Unfixable inline comment, alone on line: %s", this_line[-1])
                    return LintResult(anchor=segment)

                self.logger.info("Attempting move of inline comment at end of line: %s", this_line[-1])
                # Set up to delete the original comment and the preceeding whitespace
                delete_buffer = [LintFix('delete', this_line[-1])]
                idx = -2
                while True:
                    if len(this_line) >= abs(idx) and this_line[idx].name == 'whitespace':
                        delete_buffer.append(LintFix('delete', this_line[idx]))
                        idx -= 1
                    else:
                        break
                # Create a newline before this one with the existing comment, an
                # identical indent AND a terminating newline, copied from the current
                # target segment.
                create_buffer = [
                    LintFix(
                        'create', this_line[0],
                        line_indent + [this_line[-1], segment]
                    )
                ]
                return LintResult(anchor=segment, fixes=delete_buffer + create_buffer)

            fixes = self._eval_line_for_breaks(this_line)
            if fixes:
                return LintResult(anchor=segment, fixes=fixes)
            return LintResult(anchor=segment)


@std_rule_set.register
class Rule_L017(BaseCrawler):
    """Function name not immediately followed by bracket."""

    def _eval(self, segment, **kwargs):
        """Function name not immediately followed by bracket.

        Look for Function Segment with anything other than the
        function name before brackets
        """
        # We only trigger on start_bracket (open parenthesis)
        if segment.type == 'function':
            # Look for the function name
            for fname_idx, seg in enumerate(segment.segments):
                if seg.type == 'function_name':
                    break
            else:
                # This shouldn't happen, but let's not worry
                # about it if it does.
                return LintResult()

            # Look for the start bracket
            for bracket_idx, seg in enumerate(segment.segments):
                if seg.name == 'start_bracket':
                    break
            else:
                # This shouldn't happen, but let's not worry
                # about it if it does.
                return LintResult()

            if bracket_idx < fname_idx:
                # This is a result which shouldn't happen. Ignore it.
                return LintResult()

            if bracket_idx != fname_idx + 1:
                return LintResult(
                    anchor=segment.segments[fname_idx + 1],
                    fixes=[
                        LintFix('delete', segment.segments[idx])
                        for idx in range(fname_idx + 1, bracket_idx)
                    ])
        return LintResult()


@std_rule_set.register
class Rule_L018(BaseCrawler):
    """WITH clause closing bracket should be aligned with WITH keyword."""

    _works_on_unparsable = False

    def __init__(self, tab_space_size=4, **kwargs):
        """Initialise, extracting the tab size from the config.

        We need to know the tab size for reconstruction.
        """
        self.tab_space_size = tab_space_size
        super(Rule_L018, self).__init__(**kwargs)

    def _eval(self, segment, raw_stack, **kwargs):
        """WITH clause closing bracket should be aligned with WITH keyword.

        Look for a with clause and evaluate the position of closing brackets.
        """
        # We only trigger on start_bracket (open parenthesis)
        if segment.type == 'with_compound_statement':
            raw_stack_buff = list(raw_stack)
            # Look for the with keyword
            for seg in segment.segments:
                if seg.name.lower() == 'with':
                    seg_line_no = seg.pos_marker.line_no
                    break
                else:
                    raw_stack_buff.append(seg)
            else:
                # This *could* happen if the with statement is unparsable,
                # in which case then the user will have to fix that first.
                if any(s.type == 'unparsable' for s in segment.segments):
                    return LintResult()
                # If it's parsable but we still didn't find a with, then
                # we should raise that.
                raise RuntimeError("Didn't find WITH keyword!")

            def indent_size_up_to(segs):
                seg_buff = []
                # Get any segments running up to the WITH
                for elem in reversed(segs):
                    if elem.type == 'newline':
                        break
                    elif elem.is_meta:
                        continue
                    else:
                        seg_buff.append(elem)
                # reverse the indent if we have one
                if seg_buff:
                    seg_buff = list(reversed(seg_buff))
                indent_str = ''.join(
                    seg.raw for seg in seg_buff
                ).replace('\t', ' ' * self.tab_space_size)
                indent_size = len(indent_str)
                return indent_size, indent_str

            balance = 0
            with_indent, with_indent_str = indent_size_up_to(raw_stack_buff)
            for seg in segment.segments:
                if seg.name == 'start_bracket':
                    balance += 1
                elif seg.name == 'end_bracket':
                    balance -= 1
                    if balance == 0:
                        closing_bracket_indent, _ = indent_size_up_to(raw_stack_buff)
                        indent_diff = closing_bracket_indent - with_indent
                        # Is indent of closing bracket not the same as
                        # indent of WITH keyword.
                        if seg.pos_marker.line_no == seg_line_no:
                            # Skip if it's the one-line version. That's ok
                            pass
                        elif indent_diff < 0:
                            return LintResult(
                                anchor=seg, fixes=[
                                    LintFix(
                                        'create', seg,
                                        self.make_whitespace(' ' * (-indent_diff), seg.pos_marker)
                                    )
                                ]
                            )
                        elif indent_diff > 0:
                            # Is it all whitespace before the bracket on this line?
                            prev_segs_on_line = [
                                elem for elem in segment.segments
                                if elem.pos_marker.line_no == seg.pos_marker.line_no
                                and elem.pos_marker.line_pos < seg.pos_marker.line_pos
                            ]
                            if all(elem.type == 'whitespace' for elem in prev_segs_on_line):
                                # We can move it back, it's all whitespace
                                fixes = (
                                    [LintFix('create', seg, [self.make_whitespace(
                                        with_indent_str, seg.pos_marker.advance_by('\n'))])]
                                    + [LintFix('delete', elem) for elem in prev_segs_on_line]
                                )
                            else:
                                # We have to move it to a newline
                                fixes = [
                                    LintFix(
                                        'create', seg,
                                        [
                                            self.make_newline(pos_marker=seg.pos_marker),
                                            self.make_whitespace(
                                                with_indent_str, seg.pos_marker.advance_by('\n')
                                            )
                                        ]
                                    )
                                ]
                            return LintResult(anchor=seg, fixes=fixes)
                else:
                    raw_stack_buff.append(seg)
        return LintResult()


@std_rule_set.register
class Rule_L019(BaseCrawler):
    """Leading/Trailing comma enforcement.

    Args:
        comma_style (:obj:`str`): The comma style to to
            enforce. One of `trailing`, `leading` (default
            is `trailing`).

    """

    def __init__(self, comma_style='trailing', **kwargs):
        """Initialise, extracting the comma_style from the config."""
        if comma_style not in ['trailing', 'leading']:
            raise ValueError("Unexpected `comma_style`: {0!r}".format(comma_style))
        self.comma_style = comma_style
        super(Rule_L019, self).__init__(**kwargs)

    @staticmethod
    def _last_code_seg(raw_stack, idx=-1):
        while True:
            if -idx > len(raw_stack):
                return None
            if raw_stack[idx].is_code or raw_stack[idx].type == 'newline':
                return raw_stack[idx]
            idx -= 1

    def _eval(self, segment, raw_stack, **kwargs):
        """Enforce comma placement.

        If want leading commas, we're looking for trailing commas, so
        we look for newline segments. If we want trailing commas then
        we're looking for leading commas, so we look for the comma itself.
        """
        if len(raw_stack) >= 1:
            if self.comma_style == 'leading':
                if segment.type == 'newline':
                    # work back and find the last code segment, was it a comma?
                    last_seg = self._last_code_seg(raw_stack)
                    if last_seg.type == 'comma':
                        return LintResult(
                            anchor=last_seg,
                            description="Found trailing comma. Expected only leading."
                        )
            elif self.comma_style == 'trailing':
                if segment.type == 'comma':
                    # work back and find the last interesting thing, is the comma the first element?
                    last_seg = self._last_code_seg(raw_stack)
                    if last_seg.type == 'newline':
                        return LintResult(
                            anchor=segment,
                            description="Found leading comma. Expected only trailing."
                        )
        # Otherwise fine
        return None


@std_rule_set.register
<<<<<<< HEAD
class Rule_L020(BaseCrawler):
    """Table aliases should be unique within each clause."""

    def _lint_references_and_aliases(self, aliases, references, using_cols):
        """Check whether any aliases are duplicates.

        NB: Subclasses of this error should override this function.

        """
        # Are any of the aliases the same?
        for a1, a2 in itertools.combinations(aliases, 2):
            # Compare the strings
            if a1[0] == a2[0] and a1[0]:
                # If there are any, then the rest of the code
                # won't make sense so just return here.
                return [LintResult(
                    # Reference the element, not the string.
                    anchor=a2[1],
                    description=("Duplicate table alias {0!r}. Table "
                                 "aliases should be unique.").format(a2.raw)
                )]
        return None

    def _eval(self, segment, **kwargs):
        """Get References and Aliases and allow linting.

        This rule covers a lot of potential cases of odd usages of
        references, see the code for each of the potential cases.

        Subclasses of this rule should override the
        `_lint_references_and_aliases` method.
        """
        if segment.type == 'select_statement':
            # Get the aliases referred to in the clause
            fc = segment.get_child('from_clause')
            if not fc:
                # If there's no from clause then just abort.
                return None
            aliases = fc.get_eventual_aliases()

            # Get any columns referred to in a using clause
            using_cols = []
            for join_clause in fc.recursive_crawl('join_clause'):
                in_using_brackets = False
                seen_using = False
                for seg in join_clause.segments:
                    if seg.type == 'keyword' and seg.name == 'USING':
                        seen_using = True
                    elif seen_using and seg.type == 'start_bracket':
                        in_using_brackets = True
                    elif seen_using and seg.type == 'end_bracket':
                        in_using_brackets = False
                        seen_using = False
                    elif in_using_brackets and seg.type == 'identifier':
                        using_cols.append(seg.raw)

            # Iterate through all the references, both in the select clause, but also
            # potential others.
            sc = segment.get_child('select_clause')
            reference_buffer = list(sc.recursive_crawl('object_reference'))
            for potential_clause in ('where_clause', 'groupby_clause', 'having_clause', 'orderby_clause'):
                clause = segment.get_child(potential_clause)
                if clause:
                    reference_buffer += list(clause.recursive_crawl('object_reference'))

            # Pass them all to the function that does all the work.
            # NB: Subclasses of this rules should override the function below
            return self._lint_references_and_aliases(aliases, reference_buffer, using_cols)
        return None


@std_rule_set.register
class Rule_L021(BaseCrawler):
    """Ambiguous use of DISTINCT in select statement with GROUP BY."""

    def _eval(self, segment, **kwargs):
        """Ambiguous use of DISTINCT in select statement with GROUP BY."""
        if segment.type == 'select_statement':
            # Do we have a group by clause
            group_clause = segment.get_child('groupby_clause')
            if not group_clause:
                return None

            # Do we have the "DISTINCT" keyword in the select clause
            select_clause = segment.get_child('select_clause')
            select_keywords = select_clause.get_children('keyword')
            for kw in select_keywords:
                if kw.name == 'DISTINCT':
                    return LintResult(anchor=kw)
        return None


@std_rule_set.register
class Rule_L022(BaseCrawler):
    """Blank line expected but not found after CTE definition."""

    def _eval(self, segment, **kwargs):
        """Blank line expected but not found after CTE definition."""
        error_buffer = []
        if segment.type == 'with_compound_statement':
            expecting_blank_line = False
            blank_line_found = False
            blank_line_started = False
            fix_point = None
            for seg in segment.segments:
                if seg.type in ('end_bracket', 'comma'):
                    expecting_blank_line = True
                    blank_line_found = False
                    blank_line_started = False
                elif seg.is_code:
                    if expecting_blank_line:
                        if not blank_line_found:
                            fix_point = fix_point or seg
                            fixes = [LintFix(
                                'create', fix_point,
                                [self.make_newline(pos_marker=fix_point.pos_marker)]
                                # Two newlines if there isn't one at all, otherwise one.
                                * (1 if blank_line_started else 2)
                            )]
                            error_buffer.append(
                                LintResult(anchor=seg, fixes=fixes)
                            )
                        expecting_blank_line = False
                        blank_line_found = False
                        blank_line_started = False
                        fix_point = None
                elif seg.type == 'newline':
                    if not blank_line_found:
                        if blank_line_started:
                            blank_line_found = True
                        else:
                            blank_line_started = True
                            blank_line_found = False
                            fix_point = seg
        return error_buffer or None


@std_rule_set.register
class Rule_L023(BaseCrawler):
    """Single whitespace expected after AS in WITH clause."""

    expected_mother_segment_type = 'with_compound_statement'
    pre_segment_identifier = ('name', 'AS')
    post_segment_identifier = ('type', 'start_bracket')
    allow_newline = False

    def _eval(self, segment, **kwargs):
        """Single whitespace expected in mother segment between pre and post segments."""
        error_buffer = []
        if segment.type == self.expected_mother_segment_type:
            last_code = None
            mid_segs = []
            for seg in segment.segments:
                if seg.is_code:
                    if (
                        last_code
                        and getattr(last_code, self.pre_segment_identifier[0]) == self.pre_segment_identifier[1]
                        and getattr(seg, self.post_segment_identifier[0]) == self.post_segment_identifier[1]
                    ):
                        # Do we actually have the right amount of whitespace?
                        raw_inner = ''.join(s.raw for s in mid_segs)
                        if raw_inner != ' ' and not (self.allow_newline and any(s.name == 'newline' for s in mid_segs)):
                            if not raw_inner:
                                # There's nothing between. Just add a whitespace
                                fixes = [LintFix(
                                    'create', seg,
                                    [self.make_whitespace(raw=' ', pos_marker=seg.pos_marker)])]
                            else:
                                # Don't otherwise suggest a fix for now.
                                # TODO: Enable more complex fixing here.
                                fixes = None
                            error_buffer.append(
                                LintResult(anchor=last_code, fixes=fixes)
                            )
                    mid_segs = []
                    if not seg.is_meta:
                        last_code = seg
                else:
                    mid_segs.append(seg)
        return error_buffer or None


@std_rule_set.register
class Rule_L024(Rule_L023):
    """Single whitespace expected after USING in JOIN clause."""

    expected_mother_segment_type = 'join_clause'
    pre_segment_identifier = ('name', 'USING')
    post_segment_identifier = ('type', 'start_bracket')
    allow_newline = True


@std_rule_set.register
class Rule_L025(Rule_L020):
    """Tables should not be aliased if that alias is not used."""

    @staticmethod
    def _extract_type_tbl_reference(reference):
        """Extract the type of reference and the referenced alias.

        Returns:
            :obj:`tuple` of (alias_type, alias)

        """
        this_ref_type = 'qualified' if reference.is_qualified() else 'unqualified'
        ref_elems = list(reference.iter_raw_references())
        if len(ref_elems) >= 2:
            tbl_ref = ref_elems[-2]
        else:
            tbl_ref = None
        return this_ref_type, tbl_ref

    def _lint_references_and_aliases(self, aliases, references, using_cols):
        """Check all aliased references against tables referenced in the query."""
        # A buffer to keep any violations.
        violation_buff = []
        # Check all the references that we have, keep track of which aliases we refer to.
        tbl_refs = set()
        for r in references:
            _, tbl_ref = self._extract_type_tbl_reference(r)
            if tbl_ref:
                tbl_refs.add(tbl_ref[0])

        for ref_str, seg, aliased in aliases:
            if aliased and ref_str not in tbl_refs:
                violation_buff.append(
                    LintResult(
                        anchor=seg,
                        description="Alias {0!r} is never used in SELECT statement.".format(ref_str)
                    )
                )
        return violation_buff or None


@std_rule_set.register
class Rule_L026(Rule_L025):
    """References cannot reference objects not present in FROM clause."""

    def _lint_references_and_aliases(self, aliases, references, using_cols):
        # A buffer to keep any violations.
        violation_buff = []

        # Check all the references that we have, do they reference present aliases?
        for r in references:
            _, tbl_ref = self._extract_type_tbl_reference(r)
            # Check whether the string in the list of strings
            if tbl_ref and tbl_ref[0] not in [a[0] for a in aliases]:
                violation_buff.append(
                    LintResult(
                        # Return the segment rather than the string
                        anchor=tbl_ref[1],
                        description="Reference {0!r} refers to table/view {1!r} not found in the FROM clause.".format(r.raw, tbl_ref[0])
                    )
                )
        return violation_buff or None


@std_rule_set.register
class Rule_L027(Rule_L025):
    """References should be qualified if select has more than one referenced table/view.

    NB: Except if they're present in a USING clause.

    """

    def _lint_references_and_aliases(self, aliases, references, using_cols):
        # Do we have more than one? If so, all references should be qualified.
        if len(aliases) <= 1:
            return None
        # A buffer to keep any violations.
        violation_buff = []
        # Check all the references that we have.
        for r in references:
            this_ref_type, _ = self._extract_type_tbl_reference(r)
            if this_ref_type == 'unqualified' and r.raw not in using_cols:
                violation_buff.append(
                    LintResult(
                        anchor=r,
                        description="Unqualified reference {0!r} found in select with more than one referenced table/view.".format(r.raw)
                    )
                )

        return violation_buff or None


@std_rule_set.register
class Rule_L028(Rule_L025):
    """References should be consistent in statements with a single table.

    Args:
        single_table_references (:obj:`str`): The expectation for references
            in single-table select. One of `qualified`, `unqualified`,
            `consistent` (default is `consistent`).

    """

    def __init__(self, single_table_references='consistent', **kwargs):
        """Initialise, extracting `single_table_references` from the config."""
        if single_table_references not in ['qualified', 'unqualified', 'consistent']:
            raise ValueError("Unexpected `single_table_references`: {0!r}".format(
                single_table_references))
        self.single_table_references = single_table_references
        super().__init__(**kwargs)

    def _lint_references_and_aliases(self, aliases, references, using_cols):
        """Iterate through references and check consistency."""
        # How many aliases are there? If more than one then abort.
        if len(aliases) > 1:
            return None
        # A buffer to keep any violations.
        violation_buff = []
        # Check all the references that we have.
        seen_ref_types = set()
        for r in references:
            this_ref_type, _ = self._extract_type_tbl_reference(r)
            if self.single_table_references == 'consistent':
                if seen_ref_types and this_ref_type not in seen_ref_types:
                    violation_buff.append(
                        LintResult(
                            anchor=r,
                            description="{0} reference {1!r} found in single table select which is inconsistent with previous references.".format(
                                this_ref_type.capitalize(),
                                r.raw
                            )
                        )
                    )
            elif self.single_table_references != this_ref_type:
                violation_buff.append(
                    LintResult(
                        anchor=r,
                        description="{0} reference {1!r} found in single table select.".format(
                            this_ref_type.capitalize(),
                            r.raw
                        )
                    )
                )
            seen_ref_types.add(this_ref_type)

        return violation_buff or None
=======
class Rule_L029(BaseCrawler):
    """Keywords should not be used as identifiers.

    Args:
        only_aliases (:obj:`bool`): Should this rule only raise
            issues for aiases. By default this is true, and therefore
            only flags violations for alias expressions (which are
            directly in control of the sql writer). When set to false
            this rule flags issues for *all* unquoted identifiers.

    """

    def __init__(self, only_aliases=True, **kwargs):
        """Initialise, extracting the only_aliases from the config."""
        self.only_aliases = only_aliases
        super(Rule_L029, self).__init__(**kwargs)

    def _eval(self, segment, dialect, parent_stack, **kwargs):
        """Keywords should not be used as identifiers."""
        if segment.type == 'naked_identifier':
            # If self.only_aliases is true, we're a bit pickier here
            if self.only_aliases:
                # Aliases are ok (either directly, or in column definitions or in with statements)
                if parent_stack[-1].type in ('alias_expression', 'column_definition', 'with_compound_statement'):
                    pass
                # All other references may not be at the discretion of the developer, so leave them out
                else:
                    return None
            # Actually lint
            if segment.raw.upper() in dialect.sets('unreserved_keywords'):
                return LintResult(anchor=segment)
>>>>>>> f2d9a964
<|MERGE_RESOLUTION|>--- conflicted
+++ resolved
@@ -1725,7 +1725,6 @@
 
 
 @std_rule_set.register
-<<<<<<< HEAD
 class Rule_L020(BaseCrawler):
     """Table aliases should be unique within each clause."""
 
@@ -2065,7 +2064,9 @@
             seen_ref_types.add(this_ref_type)
 
         return violation_buff or None
-=======
+
+
+@std_rule_set.register
 class Rule_L029(BaseCrawler):
     """Keywords should not be used as identifiers.
 
@@ -2085,7 +2086,7 @@
 
     def _eval(self, segment, dialect, parent_stack, **kwargs):
         """Keywords should not be used as identifiers."""
-        if segment.type == 'naked_identifier':
+        if segment.name == 'naked_identifier':
             # If self.only_aliases is true, we're a bit pickier here
             if self.only_aliases:
                 # Aliases are ok (either directly, or in column definitions or in with statements)
@@ -2096,5 +2097,4 @@
                     return None
             # Actually lint
             if segment.raw.upper() in dialect.sets('unreserved_keywords'):
-                return LintResult(anchor=segment)
->>>>>>> f2d9a964
+                return LintResult(anchor=segment)